import React, { useState, useEffect } from 'react';
import { Button } from '@/components/ui/button';
import { Badge } from '@/components/ui/badge';
import { Input } from '@/components/ui/input';
import { Card, CardContent, CardHeader, CardTitle } from '@/components/ui/card';
import { AlertDialog, AlertDialogAction, AlertDialogCancel, AlertDialogContent, AlertDialogDescription, AlertDialogFooter, AlertDialogHeader, AlertDialogTitle } from '@/components/ui/alert-dialog';
import { Plus, Upload, Search, ChevronLeft, ChevronRight, Users } from 'lucide-react';
import { Layout } from '@/components/layout/Layout';
import { ContactTable } from '@/components/database/ContactTable';
import { ContactForm } from '@/components/database/ContactForm';
import { ImprovedCSVUpload } from '@/components/database/ImprovedCSVUpload';
import { DNCStatsCard } from '@/components/database/DNCStatsCard';
import { ContactActivitiesDialog } from '@/components/database/ContactActivitiesDialog';
import { DuplicateCleanupButton } from '@/components/admin/DuplicateCleanupButton';
import { DuplicateCleanup } from '@/components/database/DuplicateCleanup';
import { DNCCheckButton } from '@/components/database/DNCCheckButton';
import { DataQualityDashboard } from '@/components/database/DataQualityDashboard';
import { EnrichedContact } from '@/utils/dataEnrichment';

import { useContacts, Contact, ContactInput } from '@/hooks/useContacts';
import { useDNCStats } from '@/hooks/useDNCStats';
import { useUserRole } from '@/hooks/useUserRole';
import { useAuth } from '@/hooks/useAuth';
import { useToast } from '@/components/ui/use-toast';
import { useAgents } from '@/hooks/useAgents';
import { useSphereSyncTasks } from '@/hooks/useSphereSyncTasks';
import { supabase } from '@/integrations/supabase/client';
import { Select, SelectContent, SelectItem, SelectTrigger, SelectValue } from '@/components/ui/select';

const Database = () => {
  const [selectedViewingAgent, setSelectedViewingAgent] = useState<string>('');
<<<<<<< HEAD

  const { user } = useAuth();
  const { isAdmin } = useUserRole();
  const { agents } = useAgents();

  // Safe debugging - only log when values change
  useEffect(() => {
    console.log('[Database] State changed:', {
      selectedViewingAgent,
      isAdmin,
      userId: user?.id,
      agentsCount: agents.length
    });
  }, [selectedViewingAgent, isAdmin, user?.id, agents.length]);
=======
>>>>>>> 5816c34c
  
  const {
    contacts,
    allContacts,
    totalContacts,
    loading,
    currentPage,
    totalPages,
    searchTerm,
    sortBy,
    sortOrder,
    addContact,
    updateContact,
    deleteContact,
    uploadCSV,
    handleSort,
    handleSearch,
    goToPage,
    fetchContacts,
  } = useContacts(selectedViewingAgent);
  
  const {
    stats,
    loading: dncLoading,
    checking: dncChecking,
    fetchDNCStats,
    triggerDNCCheck,
  } = useDNCStats(selectedViewingAgent);
  
  const { user } = useAuth();
  const { isAdmin } = useUserRole();
  const { toast } = useToast();
  const { agents, fetchAgents, getAgentDisplayName } = useAgents();
  const { generateTasksForNewContacts } = useSphereSyncTasks();

  // Prevent scrolling to top when search changes
  const scrollPositionRef = React.useRef<number>(0);

  const handleSearchNoScroll = React.useCallback((term: string) => {
    scrollPositionRef.current = window.scrollY;
    handleSearch(term);
  }, [handleSearch]);

  // Restore scroll position after search results load
  React.useEffect(() => {
    if (!loading && scrollPositionRef.current > 0) {
      const timeoutId = setTimeout(() => {
        window.scrollTo({ top: scrollPositionRef.current, behavior: 'instant' });
        scrollPositionRef.current = 0;
      }, 100);
      return () => clearTimeout(timeoutId);
    }
  }, [loading]);

  const [showContactForm, setShowContactForm] = useState(false);
  const [showCSVUpload, setShowCSVUpload] = useState(false);
  const [editingContact, setEditingContact] = useState<Contact | null>(null);
  const [deletingContact, setDeletingContact] = useState<Contact | null>(null);
  const [viewingTouchpointsContact, setViewingTouchpointsContact] = useState<Contact | null>(null);
  const [showDuplicateCleanup, setShowDuplicateCleanup] = useState(false);

  // Fetch agents for admin cleanup selector
  useEffect(() => {
    if (isAdmin) {
      fetchAgents();
    }
  }, [isAdmin, fetchAgents]);


  const handleAddContact = async (contactData: ContactInput) => {
    try {
      await addContact(contactData);
      toast({
        title: "Success",
        description: "Contact added successfully",
      });
      setShowContactForm(false);
      // Refresh DNC stats after adding contact
      await fetchDNCStats();
    } catch (error) {
      toast({
        title: "Error",
        description: "Failed to add contact",
        variant: "destructive",
      });
    }
  };

  const handleEditContact = async (contactData: Partial<ContactInput>) => {
    if (!editingContact) return;
   
    try {
      await updateContact(editingContact.id, contactData);
      toast({
        title: "Success",
        description: "Contact updated successfully",
      });
      closeContactForm();
      // Refresh DNC stats after updating contact
      await fetchDNCStats();
    } catch (error) {
      toast({
        title: "Error",
        description: "Failed to update contact",
        variant: "destructive",
      });
    }
  };

  const handleDeleteContact = async () => {
    if (!deletingContact) return;

    try {
      await deleteContact(deletingContact.id);
      setDeletingContact(null);
      toast({
        title: "Success",
        description: "Contact deleted successfully",
      });
      // Refresh DNC stats after deleting contact
      await fetchDNCStats();
    } catch (error) {
      toast({
        title: "Error",
        description: "Failed to delete contact",
        variant: "destructive",
      });
    }
  };

  const handleContactEnriched = async (enrichedContact: EnrichedContact) => {
    try {
      // Convert enriched contact back to ContactInput format
      const contactInput: ContactInput = {
        first_name: enrichedContact.first_name,
        last_name: enrichedContact.last_name,
        phone: enrichedContact.phone,
        email: enrichedContact.email,
        address_1: enrichedContact.address_1,
        address_2: enrichedContact.address_2,
        city: enrichedContact.city,
        state: enrichedContact.state,
        zip_code: enrichedContact.zip_code,
        tags: enrichedContact.tags,
        dnc: enrichedContact.dnc,
        notes: enrichedContact.notes,
      };

      await updateContact(enrichedContact.id, contactInput);

      // Refresh contacts list to show updated data
      await fetchContacts();

      toast({
        title: "Contact Updated",
        description: "Contact data has been enriched and saved.",
      });
    } catch (error) {
      console.error('Error updating enriched contact:', error);
      toast({
        title: "Error",
        description: "Failed to save enriched contact data.",
        variant: "destructive",
      });
    }
  };

  const handleBulkContactsEnriched = async (enrichedContacts: EnrichedContact[]) => {
    try {
      const updatePromises = enrichedContacts.map(async (enrichedContact) => {
        const contactInput: ContactInput = {
          first_name: enrichedContact.first_name,
          last_name: enrichedContact.last_name,
          phone: enrichedContact.phone,
          email: enrichedContact.email,
          address_1: enrichedContact.address_1,
          address_2: enrichedContact.address_2,
          city: enrichedContact.city,
          state: enrichedContact.state,
          zip_code: enrichedContact.zip_code,
          tags: enrichedContact.tags,
          dnc: enrichedContact.dnc,
          notes: enrichedContact.notes,
        };

        return updateContact(enrichedContact.id, contactInput);
      });

      await Promise.all(updatePromises);

      // Refresh contacts list to show updated data
      await fetchContacts();

      toast({
        title: "Bulk Update Complete",
        description: `${enrichedContacts.length} contacts have been enriched and saved.`,
      });
    } catch (error) {
      console.error('Error updating bulk enriched contacts:', error);
      toast({
        title: "Error",
        description: "Failed to save some enriched contact data.",
        variant: "destructive",
      });
    }
  };

  const handleCSVUpload = async (csvData: ContactInput[], agentId?: string) => {
    try {
      console.log('CSV Upload - isAdmin:', isAdmin, 'agentId:', agentId, 'contacts count:', csvData.length);
      
      // For admins: use edge function if uploading to someone else, regular upload for own account
      if (isAdmin && agentId && agentId !== user?.id) {
        console.log('Admin uploading for another agent via edge function:', agentId);
        
        const { data, error } = await supabase.functions.invoke('admin-contacts-import', {
          body: { 
            contacts: csvData, 
            agentId: agentId,
            adminUserId: user?.id 
          }
        });

        if (error) throw error;
        if (!data || data.success !== true) {
          throw new Error(data?.error || 'Import failed.');
        }
        
        console.log('Edge function response:', data);
        
        // Build success message with DNC stats
        let description = data.message || `${data.contactCount ?? csvData.length} contacts uploaded successfully`;
        if (data.dncStats && data.dncStats.checked > 0) {
          description += ` | DNC Check: ${data.dncStats.checked} checked, ${data.dncStats.flagged} flagged`;
          if (data.dncStats.errors > 0) {
            description += ` (${data.dncStats.errors} errors)`;
          }
        }
        
        toast({
          title: 'Success',
          description,
        });
      } else {
        // Regular upload (agents or admins uploading to their own account)
        console.log('Regular upload using uploadCSV hook');
        const insertedContacts = await uploadCSV(csvData);
        
        toast({
          title: 'Success',
          description: `${insertedContacts.length} contacts uploaded successfully`,
        });

        // Refresh the list for the uploading user
        await fetchContacts();

        // Generate tasks for new contacts if they match current week's categories
        await generateTasksForNewContacts(insertedContacts);
      }
      
      setShowCSVUpload(false);
      goToPage(1);
      // Refresh DNC stats after upload
      await fetchDNCStats();
    } catch (error: any) {
      console.error('CSV Upload error:', error);
      
      // Provide more specific error messages for common issues
      let errorMessage = 'Failed to upload contacts';
      if (error?.message?.includes('Duplicate contacts found')) {
        errorMessage = error.message;
      } else if (error?.message?.includes('duplicate key value')) {
        errorMessage = 'Some contacts already exist in the database. Please check for duplicates and try again.';
      } else if (error?.message) {
        errorMessage = error.message;
      }
      
      toast({
        title: 'Error',
        description: errorMessage,
        variant: 'destructive',
      });
    } finally {
      // Ensure the CSV upload dialog closes even if there's an error
      setShowCSVUpload(false);
    }
  };

  const openEditForm = (contact: Contact) => {
    setEditingContact(contact);
    setShowContactForm(true);
  };

  const closeContactForm = () => {
    setShowContactForm(false);
    setEditingContact(null);
  };

  const generatePageNumbers = () => {
    const pages = [];
    const maxVisible = 5;
    let start = Math.max(1, currentPage - Math.floor(maxVisible / 2));
    const end = Math.min(totalPages, start + maxVisible - 1);
   
    if (end - start + 1 < maxVisible) {
      start = Math.max(1, end - maxVisible + 1);
    }
   
    for (let i = start; i <= end; i++) {
      pages.push(i);
    }
   
    return pages;
  };

  // Helper to get agent display name by user_id
  const getViewingAgentName = (userId: string) => {
    if (!userId) return '';
    const agent = agents.find(a => a.user_id === userId);
    return agent ? getAgentDisplayName(agent) : 'Unknown Agent';
  };

  return (
    <Layout>
      <div className="space-y-6">
        <div className="flex flex-col sm:flex-row sm:items-start sm:justify-between gap-4">
          <div className="flex-1">
            <h1 className="text-2xl sm:text-3xl font-bold tracking-tight">Contact Database</h1>
            <p className="text-muted-foreground text-sm sm:text-base">
              {isAdmin && selectedViewingAgent 
                ? `Viewing: ${getViewingAgentName(selectedViewingAgent)}'s Database`
                : isAdmin 
                ? 'Your Database (Admin View)'
                : 'Manage your contacts and leads'
              }
            </p>
            {isAdmin && selectedViewingAgent && (
              <Button
                variant="ghost"
                size="sm"
                onClick={() => setSelectedViewingAgent('')}
                className="mt-1 h-7 text-xs"
              >
                Clear Selection
              </Button>
            )}
          </div>
          
          {/* Admin Viewing Agent Selector */}
          {isAdmin && (
            <div className="flex items-center gap-2">
              <Users className="h-4 w-4 text-muted-foreground" />
              <Select value={selectedViewingAgent} onValueChange={setSelectedViewingAgent}>
                <SelectTrigger className="w-56">
                  <SelectValue placeholder="Select agent to view" />
                </SelectTrigger>
                <SelectContent>
                  <SelectItem value="">My Database</SelectItem>
                  {agents.map((agent) => (
                    <SelectItem key={agent.user_id} value={agent.user_id}>
                      {getAgentDisplayName(agent)}
                    </SelectItem>
                  ))}
                </SelectContent>
              </Select>
            </div>
          )}
         
          <div className="flex items-center gap-2 sm:gap-4 self-start sm:self-auto">
            {/* Admin Duplicate Cleanup Section */}
            {isAdmin && selectedViewingAgent && selectedViewingAgent !== '' && (
              <DuplicateCleanupButton
                agentId={selectedViewingAgent}
                agentName={getAgentDisplayName(agents.find(a => a.user_id === selectedViewingAgent)!)}
                onCleanupComplete={() => {
                  fetchContacts();
                }}
              />
            )}
            
            <Button
              onClick={() => setShowDuplicateCleanup(true)}
              variant="outline"
            >
              <Users className="h-4 w-4 mr-2" />
              Clean Duplicates
            </Button>
            <Button
              onClick={() => setShowCSVUpload(true)}
              variant="outline"
              disabled={isAdmin && !selectedViewingAgent}
            >
              <Upload className="h-4 w-4 mr-2" />
              Upload CSV
            </Button>
            <Button onClick={() => setShowContactForm(true)}>
              <Plus className="h-4 w-4 mr-2" />
              Add Contact
            </Button>
          </div>
        </div>
        
        {/* DNC Statistics Dashboard */}
        <div className="space-y-4">
          <DNCStatsCard stats={stats} loading={dncLoading} />
          
          {/* DNC Check Buttons - Admin Only */}
          {isAdmin && (
            <div className="flex justify-center gap-4">
              <DNCCheckButton 
                variant="default" 
                size="lg"
                onRun={triggerDNCCheck}
                checking={dncChecking}
              />
              <DNCCheckButton 
                variant="destructive" 
                size="lg" 
                forceRecheck={true}
                onRun={triggerDNCCheck}
                checking={dncChecking}
              />
            </div>
          )}
        </div>
        
        {/* Data Quality Dashboard */}
        <DataQualityDashboard
          contacts={allContacts}
          onBulkEnriched={handleBulkContactsEnriched}
        />

        <Card>
          <CardHeader>
            <CardTitle className="flex items-center justify-between">
              <span>Contacts</span>
              <Badge variant="secondary">{totalContacts} contacts</Badge>
            </CardTitle>
          </CardHeader>
          <CardContent className="space-y-4">
            <div className="flex items-center space-x-2">
              <Search className="h-4 w-4 text-muted-foreground" />
              <Input
                placeholder="Search contacts by name, email, or phone..."
                value={searchTerm}
                onChange={(e) => handleSearchNoScroll(e.target.value)}
                className="max-w-sm"
              />
            </div>
            {loading ? (
              <div className="text-center py-8">Loading contacts...</div>
            ) : (
              <>
                <div className="w-full overflow-x-auto">
                  <ContactTable
                    contacts={contacts}
                    sortBy={sortBy}
                    sortOrder={sortOrder}
                    onSort={handleSort}
                    onOpenEdit={openEditForm}
                    onDelete={setDeletingContact}
                    onViewActivities={setViewingTouchpointsContact}
                    onEnriched={handleContactEnriched}
                  />
                </div>
                {totalPages > 1 && (
                  <div className="flex items-center justify-between">
                    <div className="text-sm text-muted-foreground">
                      Page {currentPage} of {totalPages}
                    </div>
                   
                    <div className="flex items-center space-x-2">
                      <Button
                        variant="outline"
                        size="sm"
                        onClick={() => goToPage(currentPage - 1)}
                        disabled={currentPage === 1}
                      >
                        <ChevronLeft className="h-4 w-4" />
                        Previous
                      </Button>
                     
                      {generatePageNumbers().map((page) => (
                        <Button
                          key={page}
                          variant={page === currentPage ? "default" : "outline"}
                          size="sm"
                          onClick={() => goToPage(page)}
                          className="min-w-[2.5rem]"
                        >
                          {page}
                        </Button>
                      ))}
                     
                      <Button
                        variant="outline"
                        size="sm"
                        onClick={() => goToPage(currentPage + 1)}
                        disabled={currentPage === totalPages}
                      >
                        Next
                        <ChevronRight className="h-4 w-4" />
                      </Button>
                    </div>
                  </div>
                )}
              </>
            )}
          </CardContent>
        </Card>
        <ContactForm
          open={showContactForm}
          onOpenChange={closeContactForm}
          contact={editingContact}
          onSubmit={editingContact ? handleEditContact : handleAddContact}
          title={editingContact ? "Edit Contact" : "Add New Contact"}
        />
        <ImprovedCSVUpload
          open={showCSVUpload}
          onOpenChange={setShowCSVUpload}
          onUpload={handleCSVUpload}
          agentId={isAdmin && selectedViewingAgent ? selectedViewingAgent : user?.id}
        />
        
        {/* Duplicate Cleanup Dialog */}
        {showDuplicateCleanup && (
          <div className="fixed inset-0 bg-black/50 flex items-center justify-center z-50 p-4">
            <div className="bg-background rounded-lg max-w-4xl w-full max-h-[90vh] overflow-y-auto">
              <div className="p-6">
                <div className="flex justify-between items-center mb-4">
                  <h2 className="text-2xl font-bold">Duplicate Contact Cleanup</h2>
                  <Button
                    variant="outline"
                    onClick={() => setShowDuplicateCleanup(false)}
                  >
                    Close
                  </Button>
                </div>
                <DuplicateCleanup />
              </div>
            </div>
          </div>
        )}
        
        {/* Contact Touchpoints Dialog */}
        {viewingTouchpointsContact && (
          <ContactActivitiesDialog
            open={!!viewingTouchpointsContact}
            onOpenChange={() => setViewingTouchpointsContact(null)}
            contact={viewingTouchpointsContact}
          />
        )}
        
        <AlertDialog open={!!deletingContact} onOpenChange={() => setDeletingContact(null)}>
          <AlertDialogContent>
            <AlertDialogHeader>
              <AlertDialogTitle>Delete Contact</AlertDialogTitle>
              <AlertDialogDescription>
                Are you sure you want to delete {deletingContact?.first_name} {deletingContact?.last_name}?
                This action cannot be undone.
              </AlertDialogDescription>
            </AlertDialogHeader>
            <AlertDialogFooter>
              <AlertDialogCancel>Cancel</AlertDialogCancel>
              <AlertDialogAction onClick={handleDeleteContact} className="bg-destructive text-destructive-foreground hover:bg-destructive/90">
                Delete
              </AlertDialogAction>
            </AlertDialogFooter>
          </AlertDialogContent>
        </AlertDialog>
      </div>
    </Layout>
  );
};

export default Database;<|MERGE_RESOLUTION|>--- conflicted
+++ resolved
@@ -29,7 +29,6 @@
 
 const Database = () => {
   const [selectedViewingAgent, setSelectedViewingAgent] = useState<string>('');
-<<<<<<< HEAD
 
   const { user } = useAuth();
   const { isAdmin } = useUserRole();
@@ -44,8 +43,6 @@
       agentsCount: agents.length
     });
   }, [selectedViewingAgent, isAdmin, user?.id, agents.length]);
-=======
->>>>>>> 5816c34c
   
   const {
     contacts,
